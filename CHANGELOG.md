# Changelog
All notable changes to this project will be documented in this file.

The format is based on [Keep a Changelog](https://keepachangelog.com/en/1.0.0/),
and this project adheres to [Semantic Versioning](https://semver.org/spec/v2.0.0.html).

## [Unreleased]
<<<<<<< HEAD
## Fixed
- Fixed output file extension as ".csv".
=======
### Added
- Environment section added. Allows adding settings which change the environment.
- Environment option "enabled". Enables environment configuration.
- Environment option "nomerges". Allows specifying "nomerges=0,1,2" for devices.
- Output option "append_environment". Appends environment settings to output.

### Fixed
- Template settings should appear in output if specified in format.
>>>>>>> 30bc9df8

## [1.0.0] - 2019-02-26
### Changed
- Rewrote as package
- Overhauled command-line arguments with "argparse".

### Added
- Templating section added for workload file configuration interpolation.
- Output section for output configuration.

### Removed
- Misc utility files.
- Obsolete example config files.

[Unreleased]: https://github.com/uofl-csl/iobs/compare/v1.0.0...HEAD
[1.0.0]: https://github.com/uofl-csl/iobs/compare/v1.0.0...v1.0.0<|MERGE_RESOLUTION|>--- conflicted
+++ resolved
@@ -5,10 +5,6 @@
 and this project adheres to [Semantic Versioning](https://semver.org/spec/v2.0.0.html).
 
 ## [Unreleased]
-<<<<<<< HEAD
-## Fixed
-- Fixed output file extension as ".csv".
-=======
 ### Added
 - Environment section added. Allows adding settings which change the environment.
 - Environment option "enabled". Enables environment configuration.
@@ -17,7 +13,7 @@
 
 ### Fixed
 - Template settings should appear in output if specified in format.
->>>>>>> 30bc9df8
+- Fixed output file extension as ".csv".
 
 ## [1.0.0] - 2019-02-26
 ### Changed
